use crate::daemon::proto::injective::ETHEREUM_COIN_TYPE;

use super::{
    chain_info::ChainKind,
    cosmos_modules::{self, auth::BaseAccount},
    error::DaemonError,
    queriers::{DaemonQuerier, Node},
    state::DaemonState,
    tx_builder::TxBuilder,
    tx_resp::CosmTxResponse,
};
use crate::daemon::proto::injective::InjectiveEthAccount;

#[cfg(feature = "eth")]
use crate::daemon::proto::injective::InjectiveSigner;

use crate::{daemon::core::parse_cw_coins, keys::private::PrivateKey};
use cosmrs::{
    bank::MsgSend,
    crypto::secp256k1::SigningKey,
    proto::traits::Message,
    tendermint::chain::Id,
    tx::{self, ModeInfo, Msg, Raw, SignDoc, SignMode, SignerInfo},
    AccountId,
};
use cosmwasm_std::Addr;
use secp256k1::{All, Context, Secp256k1, Signing};
use std::{convert::TryFrom, env, rc::Rc, str::FromStr};
<<<<<<< HEAD
use tonic::transport::Channel;

const GAS_LIMIT: u64 = 1_000_000;
const GAS_BUFFER: f64 = 1.5;

=======

use cosmos_modules::vesting::PeriodicVestingAccount;
use tonic::transport::Channel;

>>>>>>> fea4ea71
/// A wallet is a sender of transactions, can be safely cloned and shared within the same thread.
pub type Wallet = Rc<Sender<All>>;

/// Signer of the transactions and helper for address derivation
/// This is the main interface for simulating and signing transactions
pub struct Sender<C: Signing + Context> {
    pub private_key: PrivateKey,
    pub secp: Secp256k1<C>,
    pub(crate) daemon_state: Rc<DaemonState>,
}

impl Sender<All> {
    pub fn new(daemon_state: &Rc<DaemonState>) -> Result<Sender<All>, DaemonError> {
        let kind = ChainKind::from(daemon_state.chain_data.network_type.clone());
        // NETWORK_MNEMONIC_GROUP
        let mnemonic = env::var(kind.mnemonic_name()).unwrap_or_else(|_| {
            panic!(
                "Wallet mnemonic environment variable {} not set.",
                kind.mnemonic_name()
            )
        });

        Self::from_mnemonic(daemon_state, &mnemonic)
    }

    /// Construct a new Sender from a mnemonic
    pub fn from_mnemonic(
        daemon_state: &Rc<DaemonState>,
        mnemonic: &str,
    ) -> Result<Sender<All>, DaemonError> {
        let secp = Secp256k1::new();
        let p_key: PrivateKey =
            PrivateKey::from_words(&secp, mnemonic, 0, 0, daemon_state.chain_data.slip44)?;

        let sender = Sender {
            daemon_state: daemon_state.clone(),
            private_key: p_key,
            secp,
        };
        log::info!(
            "Interacting with {} using address: {}",
            daemon_state.chain_data.chain_id,
            sender.pub_addr_str()?
        );
        Ok(sender)
    }

    fn cosmos_private_key(&self) -> SigningKey {
        SigningKey::from_slice(&self.private_key.raw_key()).unwrap()
    }

    pub fn channel(&self) -> Channel {
        self.daemon_state.grpc_channel.clone()
    }

    pub(crate) fn pub_addr(&self) -> Result<AccountId, DaemonError> {
        Ok(AccountId::new(
            &self.daemon_state.chain_data.bech32_prefix,
            &self.private_key.public_key(&self.secp).raw_address.unwrap(),
        )?)
    }

    pub fn address(&self) -> Result<Addr, DaemonError> {
        Ok(Addr::unchecked(self.pub_addr_str()?))
    }

    pub fn pub_addr_str(&self) -> Result<String, DaemonError> {
        Ok(self.pub_addr()?.to_string())
    }

    pub async fn bank_send(
        &self,
        recipient: &str,
        coins: Vec<cosmwasm_std::Coin>,
    ) -> Result<CosmTxResponse, DaemonError> {
        let msg_send = MsgSend {
            from_address: self.pub_addr()?,
            to_address: AccountId::from_str(recipient)?,
            amount: parse_cw_coins(&coins)?,
        };

        self.commit_tx(vec![msg_send], Some("sending tokens")).await
    }

    pub async fn calculate_gas(
        &self,
        tx_body: &tx::Body,
        sequence: u64,
        account_number: u64,
    ) -> Result<u64, DaemonError> {
        let fee = TxBuilder::build_fee(
            0u8,
            &self.daemon_state.chain_data.fees.fee_tokens[0].denom,
            0,
        );

        let auth_info = SignerInfo {
            public_key: self.private_key.get_signer_public_key(&self.secp),
            mode_info: ModeInfo::single(SignMode::Direct),
            sequence,
        }
        .auth_info(fee);

        let sign_doc = SignDoc::new(
            tx_body,
            &auth_info,
            &Id::try_from(self.daemon_state.chain_data.chain_id.to_string())?,
            account_number,
        )?;

        let tx_raw = self.sign(sign_doc)?;

        Node::new(self.channel())
            .simulate_tx(tx_raw.to_bytes()?)
            .await
    }

    pub async fn commit_tx<T: Msg>(
        &self,
        msgs: Vec<T>,
        memo: Option<&str>,
    ) -> Result<CosmTxResponse, DaemonError> {
        let timeout_height = Node::new(self.channel()).block_height().await? + 10u64;

        let tx_body = TxBuilder::build_body(msgs, memo, timeout_height);

        let mut tx_builder = TxBuilder::new(tx_body);

        // now commit and check the result, if we get an insufficient fee error, we can try again with the proposed fee

        let tx = tx_builder.build(self).await?;

        let mut tx_response = self.broadcast_tx(tx).await?;

        log::debug!("tx broadcast response: {:?}", tx_response);

        if has_insufficient_fee(&tx_response.raw_log) {
            // get the suggested fee from the error message
            let suggested_fee = parse_suggested_fee(&tx_response.raw_log);

            let Some(new_fee) = suggested_fee else {
                return Err(DaemonError::InsufficientFee(
                    tx_response.raw_log,
                ));
            };

            // update the fee and try again
            tx_builder.fee_amount(new_fee);
            let tx = tx_builder.build(self).await?;

            tx_response = self.broadcast_tx(tx).await?;
        }

        let resp = Node::new(self.channel())
            .find_tx(tx_response.txhash)
            .await?;

        // if tx result != 0 then the tx failed, so we return an error
        // if tx result == 0 then the tx succeeded, so we return the tx response
        if resp.code == 0 {
            Ok(resp)
        } else {
            Err(DaemonError::TxFailed {
                code: resp.code,
                reason: resp.raw_log,
            })
        }
    }

    pub fn sign(&self, sign_doc: SignDoc) -> Result<Raw, DaemonError> {
        let tx_raw = if self.private_key.coin_type == ETHEREUM_COIN_TYPE {
            #[cfg(not(feature = "eth"))]
            panic!(
                "Coin Type {} not supported without eth feature",
                ETHEREUM_COIN_TYPE
            );
            #[cfg(feature = "eth")]
            self.private_key.sign_injective(sign_doc)?
        } else {
            sign_doc.sign(&self.cosmos_private_key())?
        };
        Ok(tx_raw)
    }

    pub async fn base_account(&self) -> Result<BaseAccount, DaemonError> {
        let addr = self.pub_addr().unwrap().to_string();

        let mut client = cosmos_modules::auth::query_client::QueryClient::new(self.channel());

        let resp = client
            .account(cosmos_modules::auth::QueryAccountRequest { address: addr })
            .await?
            .into_inner();

        let account = resp.account.unwrap().value;

        let acc = if let Ok(acc) = BaseAccount::decode(account.as_ref()) {
            acc
        } else if let Ok(acc) = PeriodicVestingAccount::decode(account.as_ref()) {
            // try vesting account, (used by Terra2)
            acc.base_vesting_account.unwrap().base_account.unwrap()
        } else if let Ok(acc) = InjectiveEthAccount::decode(account.as_ref()) {
            acc.base_account.unwrap()
        } else {
            return Err(DaemonError::StdErr(
                "Unknown account type returned from QueryAccountRequest".into(),
            ));
        };

        Ok(acc)
    }

    async fn broadcast_tx(
        &self,
        tx: Raw,
    ) -> Result<cosmrs::proto::cosmos::base::abci::v1beta1::TxResponse, DaemonError> {
        let mut client = cosmos_modules::tx::service_client::ServiceClient::new(self.channel());
        let commit = client
            .broadcast_tx(cosmos_modules::tx::BroadcastTxRequest {
                tx_bytes: tx.to_bytes()?,
                mode: cosmos_modules::tx::BroadcastMode::Sync.into(),
            })
            .await?;

        let commit = commit.into_inner().tx_response.unwrap();
        Ok(commit)
    }
}

fn has_insufficient_fee(raw_log: &str) -> bool {
    raw_log.contains("insufficient fees")
}

// from logs: "insufficient fees; got: 14867ujuno
// required: 17771ibc/C4CFF46FD6DE35CA4CF4CE031E643C8FDC9BA4B99AE598E9B0ED98FE3A2319F9,444255ujuno: insufficient fee"
fn parse_suggested_fee(raw_log: &str) -> Option<u128> {
    // Step 1: Split the log message into "got" and "required" parts.
    let parts: Vec<&str> = raw_log.split("required: ").collect();

    // Make sure the log message is in the expected format.
    if parts.len() != 2 {
        return None;
    }

    // Step 2: Split the "got" part to extract the paid fee and denomination.
    let got_parts: Vec<&str> = parts[0].split_whitespace().collect();

    // Extract the paid fee and denomination.
    let paid_fee_with_denom = got_parts.last()?;
    let (_, denomination) =
        paid_fee_with_denom.split_at(paid_fee_with_denom.find(|c: char| !c.is_numeric())?);

    eprintln!("denom: {}", denomination);

    // Step 3: Iterate over each fee in the "required" part.
    let required_fees: Vec<&str> = parts[1].split(denomination).collect();

    eprintln!("required fees: {:?}", required_fees);

    // read until the first non-numeric character backwards on the first string
    let (_, suggested_fee) =
        required_fees[0].split_at(required_fees[0].rfind(|c: char| !c.is_numeric())?);
    eprintln!("suggested fee: {}", suggested_fee);

    // remove the first character if parsing errors, which can be a comma
    suggested_fee
        .parse::<u128>()
        .ok()
        .or(suggested_fee[1..].parse::<u128>().ok())
}

#[cfg(test)]
mod tests {
    use super::*;

    #[test]
    fn test_parse_suggested_fee() {
        let log = "insufficient fees; got: 14867ujuno required: 17771ibc/C4CFF46FD6DE35CA4CF4CE031E643C8FDC9BA4B99AE598E9B0ED98FE3A2319F9,444255ujuno: insufficient fee";
        let fee = parse_suggested_fee(log).unwrap();
        assert_eq!(fee, 444255);
    }
}<|MERGE_RESOLUTION|>--- conflicted
+++ resolved
@@ -26,18 +26,10 @@
 use cosmwasm_std::Addr;
 use secp256k1::{All, Context, Secp256k1, Signing};
 use std::{convert::TryFrom, env, rc::Rc, str::FromStr};
-<<<<<<< HEAD
-use tonic::transport::Channel;
-
-const GAS_LIMIT: u64 = 1_000_000;
-const GAS_BUFFER: f64 = 1.5;
-
-=======
 
 use cosmos_modules::vesting::PeriodicVestingAccount;
 use tonic::transport::Channel;
 
->>>>>>> fea4ea71
 /// A wallet is a sender of transactions, can be safely cloned and shared within the same thread.
 pub type Wallet = Rc<Sender<All>>;
 
