use super::super::{queriers::Node, sender::Wallet, tx_resp::CosmTxResponse, DaemonAsync};
use crate::{
<<<<<<< HEAD
    daemon::{channel::ChannelAccess, error::DaemonError, state::DaemonState},
    environment::{ChainUpload, TxHandler},
=======
    daemon::{error::DaemonError, state::DaemonState},
    environment::TxHandler,
>>>>>>> fea4ea71
    prelude::{
        queriers::{CosmWasm, DaemonQuerier},
        CallAs, ContractInstance, CwOrchExecute, DaemonBuilder, IndexResponse, Uploadable,
        WasmPath,
    },
    state::ChainState,
};
use cosmrs::tendermint::Time;
use cosmwasm_std::{Addr, Coin};
use serde::{de::DeserializeOwned, Serialize};

use std::{fmt::Debug, rc::Rc, time::Duration};
use tokio::runtime::Handle;
use tonic::transport::Channel;

#[derive(Clone)]
/**
    Represents a blockchain node.
    Is constructed with the [DaemonBuilder].

    ## Usage

    ```rust,no_run
    use cw_orch::prelude::Daemon;
    use cw_orch::daemon::networks::JUNO_1;
    use tokio::runtime::Runtime;

    let rt = Runtime::new().unwrap();
    let daemon: Daemon = Daemon::builder()
        .chain(JUNO_1)
        .handle(rt.handle())
        .build()
        .unwrap();
    ```
    ## Environment Execution

    The Daemon implements [`TxHandler`] which allows you to perform transactions on the chain.

    ## Querying

    Different Cosmos SDK modules can be queried through the daemon by calling the [`Daemon.query_client<Querier>`] method with a specific querier.
    See [Querier](crate::daemon::queriers) for examples.
*/
pub struct Daemon {
    pub(super) daemon: DaemonAsync,
    /// Runtime handle to execute async tasks
    pub rt_handle: Handle,
}

impl Daemon {
    /// Get the daemon builder
    pub fn builder() -> DaemonBuilder {
        DaemonBuilder::default()
    }

    /// Get the underlying wallet associated with the daemon
    pub fn wallet(&self) -> Option<Wallet> {
        Some(self.daemon.sender.clone())
    }

    /// Perform a query with a given querier
    /// See [Querier](crate::daemon::queriers) for examples.
    pub fn query_client<Querier: DaemonQuerier>(&self) -> Querier {
        self.daemon.query_client()
    }

    /// Get the channel configured for this Daemon
    pub fn channel(&self) -> Channel {
        self.state().grpc_channel.clone()
    }

    /// Get the channel configured for this Daemon
    pub fn wallet(&self) -> Wallet {
        self.daemon.sender.clone()
    }
}

impl ChannelAccess for Daemon {
    fn channel(&self) -> tonic::transport::Channel {
        self.daemon.channel()
    }
}

impl ChainState for Daemon {
    type Out = Rc<DaemonState>;

    fn state(&self) -> Self::Out {
        self.daemon.state.clone()
    }
}

// Execute on the real chain, returns tx response
impl TxHandler for Daemon {
    type Response = CosmTxResponse;
    type Error = DaemonError;
    type ContractSource = WasmPath;

    fn sender(&self) -> Addr {
        self.daemon.sender.address().unwrap()
    }

    fn upload(&self, uploadable: &impl Uploadable) -> Result<Self::Response, DaemonError> {
        let sender = &self.daemon.sender;
        let wasm_path = uploadable.wasm();

        log::debug!("Uploading file at {:?}", wasm_path);

        let file_contents = std::fs::read(wasm_path.path())?;
        let store_msg = cosmrs::cosmwasm::MsgStoreCode {
            sender: sender.pub_addr()?,
            wasm_byte_code: file_contents,
            instantiate_permission: None,
        };
        let result = self
            .rt_handle
            .block_on(sender.commit_tx(vec![store_msg], None))?;

        log::info!("Uploaded: {:?}", result.txhash);

        let code_id = result.uploaded_code_id().unwrap();

        // wait for the node to return the contract information for this upload
        let wasm = CosmWasm::new(self.channel());
        while self.rt_handle.block_on(wasm.code(code_id)).is_err() {
            self.rt_handle
                .block_on(tokio::time::sleep(Duration::from_secs(6)));
        }

        Ok(result)
    }

    fn execute<E: Serialize>(
        &self,
        exec_msg: &E,
        coins: &[cosmwasm_std::Coin],
        contract_address: &Addr,
    ) -> Result<Self::Response, DaemonError> {
        self.rt_handle
            .block_on(self.daemon.execute(exec_msg, coins, contract_address))
    }

    fn instantiate<I: Serialize + Debug>(
        &self,
        code_id: u64,
        init_msg: &I,
        label: Option<&str>,
        admin: Option<&Addr>,
        coins: &[Coin],
    ) -> Result<Self::Response, DaemonError> {
        self.rt_handle.block_on(
            self.daemon
                .instantiate(code_id, init_msg, label, admin, coins),
        )
    }

    fn query<Q: Serialize + Debug, T: Serialize + DeserializeOwned>(
        &self,
        query_msg: &Q,
        contract_address: &Addr,
    ) -> Result<T, DaemonError> {
        self.rt_handle
            .block_on(self.daemon.query(query_msg, contract_address))
    }

    fn migrate<M: Serialize + Debug>(
        &self,
        migrate_msg: &M,
        new_code_id: u64,
        contract_address: &Addr,
    ) -> Result<Self::Response, DaemonError> {
        self.rt_handle.block_on(
            self.daemon
                .migrate(migrate_msg, new_code_id, contract_address),
        )
    }

    fn wait_blocks(&self, amount: u64) -> Result<(), DaemonError> {
        let mut last_height = self
            .rt_handle
            .block_on(self.query_client::<Node>().block_height())?;
        let end_height = last_height + amount;

        while last_height < end_height {
            // wait
            self.rt_handle
                .block_on(tokio::time::sleep(Duration::from_secs(4)));

            // ping latest block
            last_height = self
                .rt_handle
                .block_on(self.query_client::<Node>().block_height())?;
        }
        Ok(())
    }

    fn wait_seconds(&self, secs: u64) -> Result<(), DaemonError> {
        self.rt_handle
            .block_on(tokio::time::sleep(Duration::from_secs(secs)));

        Ok(())
    }

    fn next_block(&self) -> Result<(), DaemonError> {
        let mut last_height = self
            .rt_handle
            .block_on(self.query_client::<Node>().block_height())?;
        let end_height = last_height + 1;

        while last_height < end_height {
            // wait
            self.rt_handle
                .block_on(tokio::time::sleep(Duration::from_secs(4)));

            // ping latest block
            last_height = self
                .rt_handle
                .block_on(self.query_client::<Node>().block_height())?;
        }
        Ok(())
    }

    fn block_info(&self) -> Result<cosmwasm_std::BlockInfo, DaemonError> {
        let block = self
            .rt_handle
            .block_on(self.query_client::<Node>().latest_block())?;
        let since_epoch = block.header.time.duration_since(Time::unix_epoch())?;
        let time = cosmwasm_std::Timestamp::from_nanos(since_epoch.as_nanos() as u64);
        Ok(cosmwasm_std::BlockInfo {
            height: block.header.height.value(),
            time,
            chain_id: block.header.chain_id.to_string(),
        })
    }
}

impl<T: CwOrchExecute<Daemon> + ContractInstance<Daemon> + Clone> CallAs<Daemon> for T {
    type Sender = Wallet;

    fn set_sender(&mut self, sender: &Self::Sender) {
        self.as_instance_mut().chain.daemon.set_sender(sender);
    }

    fn call_as(&self, sender: &Self::Sender) -> Self {
        let mut contract = self.clone();
        contract.set_sender(sender);
        contract
    }
}<|MERGE_RESOLUTION|>--- conflicted
+++ resolved
@@ -1,12 +1,7 @@
 use super::super::{queriers::Node, sender::Wallet, tx_resp::CosmTxResponse, DaemonAsync};
 use crate::{
-<<<<<<< HEAD
-    daemon::{channel::ChannelAccess, error::DaemonError, state::DaemonState},
-    environment::{ChainUpload, TxHandler},
-=======
     daemon::{error::DaemonError, state::DaemonState},
     environment::TxHandler,
->>>>>>> fea4ea71
     prelude::{
         queriers::{CosmWasm, DaemonQuerier},
         CallAs, ContractInstance, CwOrchExecute, DaemonBuilder, IndexResponse, Uploadable,
