use super::{
    builder::DaemonBuilder,
    channel::ChannelAccess,
    cosmos_modules,
    error::DaemonError,
    queriers::{DaemonQuerier, Node},
    sender::Wallet,
    state::DaemonState,
    tx_resp::CosmTxResponse,
    wasm_path::WasmPath,
};
use crate::{state::ChainState, tx_handler::TxHandler, CallAs, ContractInstance, CwOrcExecute};
use cosmrs::{
    cosmwasm::{MsgExecuteContract, MsgInstantiateContract, MsgMigrateContract},
    tendermint::Time,
    AccountId, Denom,
};
use cosmwasm_std::{Addr, Coin};
use serde::{de::DeserializeOwned, Serialize};
use serde_json::from_str;
use std::{
    fmt::Debug,
    rc::Rc,
    str::{from_utf8, FromStr},
    time::Duration,
};
use tokio::runtime::Handle;
use tonic::transport::Channel;

#[derive(Clone)]
/**
    Represents a connection to a chain.
    Is constructed with the [DaemonBuilder].
*/
pub struct Daemon {
    pub sender: Wallet,
    pub state: Rc<DaemonState>,
    pub rt_handle: Handle,
}

impl Daemon {
    /// Get the daemon builder
    pub fn builder() -> DaemonBuilder {
        DaemonBuilder::default()
    }

    /// set the deployment after daemon
    // pub fn set_deployment(&mut self, deployment_id: impl Into<String>) -> Result<(), DaemonError> {
    //     // This ensures that you don't change the deployment of any contract that has been used before.
    //     // It reduces the probability of shooting yourself in the foot.
    //     Rc::get_mut(&mut self.state)
    //         .ok_or(DaemonError::SharedDaemonState)?
    //         .set_deployment(deployment_id);
    //     Ok(())
    // }

    /// Perform a query with a given querier
    pub fn query<Querier: DaemonQuerier>(&self) -> Querier {
        Querier::new(self.sender.channel())
    }

    async fn wait(&self) {
<<<<<<< HEAD
        tokio::time::sleep(Duration::from_secs(3)).await
=======
        match self.state.kind {
            ChainKind::Local => tokio::time::sleep(Duration::from_secs(6)).await,
            ChainKind::Testnet => tokio::time::sleep(Duration::from_secs(30)).await,
            ChainKind::Mainnet => tokio::time::sleep(Duration::from_secs(60)).await,
        }
>>>>>>> 27ce0169
    }

    /// Get the channel configured for this Daemon
    pub fn channel(&self) -> Channel {
        self.state().grpc_channel.clone()
    }
}

impl ChainState for Daemon {
    type Out = Rc<DaemonState>;

    fn state(&self) -> Self::Out {
        self.state.clone()
    }
}

// Execute on the real chain, returns tx response
impl TxHandler for Daemon {
    type Response = CosmTxResponse;
    type Error = DaemonError;
    type ContractSource = WasmPath;

    fn sender(&self) -> Addr {
        self.sender.address().unwrap()
    }

    fn execute<E: Serialize>(
        &self,
        exec_msg: &E,
        coins: &[cosmwasm_std::Coin],
        contract_address: &Addr,
    ) -> Result<Self::Response, DaemonError> {
        let exec_msg: MsgExecuteContract = MsgExecuteContract {
            sender: self.sender.pub_addr()?,
            contract: AccountId::from_str(contract_address.as_str())?,
            msg: serde_json::to_vec(&exec_msg)?,
            funds: parse_cw_coins(coins)?,
        };
        let result = self
            .rt_handle
            .block_on(self.sender.commit_tx(vec![exec_msg], None))?;
        Ok(result)
    }

    fn instantiate<I: Serialize + Debug>(
        &self,
        code_id: u64,
        init_msg: &I,
        label: Option<&str>,
        admin: Option<&Addr>,
        coins: &[Coin],
    ) -> Result<Self::Response, DaemonError> {
        let sender = &self.sender;

        let init_msg = MsgInstantiateContract {
            code_id,
            label: Some(label.unwrap_or("instantiate_contract").to_string()),
            admin: admin.map(|a| FromStr::from_str(a.as_str()).unwrap()),
            sender: sender.pub_addr()?,
            msg: serde_json::to_vec(&init_msg)?,
            funds: parse_cw_coins(coins)?,
        };

        let result = self
            .rt_handle
            .block_on(sender.commit_tx(vec![init_msg], None))?;
        // let address = &result.get_attribute_from_logs("instantiate", "_contract_address")[0].1;

        Ok(result)
    }

    fn query<Q: Serialize + Debug, T: Serialize + DeserializeOwned>(
        &self,
        query_msg: &Q,
        contract_address: &Addr,
    ) -> Result<T, DaemonError> {
        let sender = &self.sender;
        let mut client = cosmos_modules::cosmwasm::query_client::QueryClient::new(sender.channel());
        let resp = self.rt_handle.block_on(client.smart_contract_state(
            cosmos_modules::cosmwasm::QuerySmartContractStateRequest {
                address: contract_address.to_string(),
                query_data: serde_json::to_vec(&query_msg)?,
            },
        ))?;

        Ok(from_str(from_utf8(&resp.into_inner().data).unwrap())?)
    }

    fn migrate<M: Serialize + Debug>(
        &self,
        migrate_msg: &M,
        new_code_id: u64,
        contract_address: &Addr,
    ) -> Result<Self::Response, DaemonError> {
        let exec_msg: MsgMigrateContract = MsgMigrateContract {
            sender: self.sender.pub_addr()?,
            contract: AccountId::from_str(contract_address.as_str())?,
            msg: serde_json::to_vec(&migrate_msg)?,
            code_id: new_code_id,
        };
        let result = self
            .rt_handle
            .block_on(self.sender.commit_tx(vec![exec_msg], None))?;
        Ok(result)
    }

    fn upload(&self, contract_source: WasmPath) -> Result<Self::Response, DaemonError> {
        let sender = &self.sender;
        let wasm_path = contract_source.path();

        log::debug!("Uploading file at {:?}", wasm_path);

        let file_contents = std::fs::read(wasm_path)?;
        let store_msg = cosmrs::cosmwasm::MsgStoreCode {
            sender: sender.pub_addr()?,
            wasm_byte_code: file_contents,
            instantiate_permission: None,
        };
        let result = self
            .rt_handle
            .block_on(sender.commit_tx(vec![store_msg], None))?;

        log::info!("Uploaded: {:?}", result.txhash);

        // Extra time-out to ensure contract code propagation
        self.rt_handle.block_on(self.wait());
        Ok(result)
    }

    fn wait_blocks(&self, amount: u64) -> Result<(), DaemonError> {
        let mut last_height = self
            .rt_handle
            .block_on(self.query::<Node>().block_height())?;
        let end_height = last_height + amount;

        while last_height < end_height {
            // wait
            self.rt_handle
                .block_on(tokio::time::sleep(Duration::from_secs(4)));

            // ping latest block
            last_height = self
                .rt_handle
                .block_on(self.query::<Node>().block_height())?;
        }
        Ok(())
    }

    fn wait_seconds(&self, secs: u64) -> Result<(), DaemonError> {
        self.rt_handle
            .block_on(tokio::time::sleep(Duration::from_secs(secs)));

        Ok(())
    }

    fn next_block(&self) -> Result<(), DaemonError> {
        let mut last_height = self
            .rt_handle
            .block_on(self.query::<Node>().block_height())?;
        let end_height = last_height + 1;

        while last_height < end_height {
            // wait
            self.rt_handle
                .block_on(tokio::time::sleep(Duration::from_secs(4)));

            // ping latest block
            last_height = self
                .rt_handle
                .block_on(self.query::<Node>().block_height())?;
        }
        Ok(())
    }

    fn block_info(&self) -> Result<cosmwasm_std::BlockInfo, DaemonError> {
        let block = self
            .rt_handle
            .block_on(self.query::<Node>().latest_block())?;
        let since_epoch = block.header.time.duration_since(Time::unix_epoch())?;
        let time = cosmwasm_std::Timestamp::from_nanos(since_epoch.as_nanos() as u64);
        Ok(cosmwasm_std::BlockInfo {
            height: block.header.height.value(),
            time,
            chain_id: block.header.chain_id.to_string(),
        })
    }
}

impl ChannelAccess for Daemon {
    fn channel(&self) -> tonic::transport::Channel {
        self.sender.channel()
    }
}

impl<T: CwOrcExecute<Daemon> + ContractInstance<Daemon> + Clone> CallAs<Daemon> for T {
    type Sender = Wallet;

    fn set_sender(&mut self, sender: &Self::Sender) {
        self.as_instance_mut().chain.sender = sender.clone();
    }

    fn call_as(&self, sender: &Self::Sender) -> Self {
        let mut contract = self.clone();
        contract.set_sender(sender);
        contract
    }
}

pub(crate) fn parse_cw_coins(
    coins: &[cosmwasm_std::Coin],
) -> Result<Vec<cosmrs::Coin>, DaemonError> {
    coins
        .iter()
        .map(|cosmwasm_std::Coin { amount, denom }| {
            Ok(cosmrs::Coin {
                amount: amount.u128(),
                denom: Denom::from_str(denom)?,
            })
        })
        .collect::<Result<Vec<_>, DaemonError>>()
}<|MERGE_RESOLUTION|>--- conflicted
+++ resolved
@@ -60,15 +60,7 @@
     }
 
     async fn wait(&self) {
-<<<<<<< HEAD
         tokio::time::sleep(Duration::from_secs(3)).await
-=======
-        match self.state.kind {
-            ChainKind::Local => tokio::time::sleep(Duration::from_secs(6)).await,
-            ChainKind::Testnet => tokio::time::sleep(Duration::from_secs(30)).await,
-            ChainKind::Mainnet => tokio::time::sleep(Duration::from_secs(60)).await,
-        }
->>>>>>> 27ce0169
     }
 
     /// Get the channel configured for this Daemon
