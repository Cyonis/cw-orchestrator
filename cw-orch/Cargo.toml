--- conflicted
+++ resolved
@@ -98,14 +98,13 @@
 derive_builder = { version = "0.12.0", optional = true }
 ring = { version = "0.16.20", optional = true }
 
-<<<<<<< HEAD
 cosmwasm-vm = "1.2.6"
-=======
+
+
 # Ethereum deps
 ethers-signers = { version = "2.0.7", optional = true }
 ethers-core = { version = "2.0.7", optional = true }
 snailquote = { version = "0.3.1", optional = true }
->>>>>>> 7b9e4038
 
 [dev-dependencies]
 cw-orch = { features = ["daemon"], path = "." }
