--- conflicted
+++ resolved
@@ -50,66 +50,38 @@
 cosmwasm-std = { workspace = true }
 cw-multi-test = { workspace = true }
 anyhow = { workspace = true }
-<<<<<<< HEAD
 serde = { workspace = true}
-ibc-chain-registry = "0.2.0"
-rayon = "1.6.0"
-thiserror = { version = "1.0.21" }
-tokio = { version = "1.4", features = ["full"] }
-tonic = "0.8.1"
-secp256k1 = { version = "0.24.2", default-features = false, features = ["alloc"] }
+schemars = "0.8.10"
+sha256 = "1.1.1"
+erased-serde = "0.3"
 log="0.4.14"
 serde_json = "1.0.79"
-reqwest = { version = "0.11.9"}
-base64 = "0.20.0"
-dotenv="0.15.0"
-prost = "0.11"
-hkd32= { version="0.7.0", features=["bip39","mnemonic","bech32"] }
-bitcoin="0.29.2"
-rust-crypto = "^0.2"
-rand_core = { version = "0.6.4", default-features = false }
-ed25519-dalek = { version = "1", features = ["serde"] }
-hex="0.4.3"
-env_logger = "0.10.0"
-erased-serde = "0.3"
-eyre = "0.6"
-lazy_static="1.4"
-rust_decimal="1.12.2"
-rust_decimal_macros="1.12.2"
-regex="1"
-cosmrs = {version = "0.11.0", features=["dev","cosmwasm","grpc"]}
-chrono= "0.4"
-=======
-serde = { workspace = true }
 thiserror = { version = "1.0.21" }
-log = "0.4.14"
-serde_json = "1.0.79"
->>>>>>> 4ce091c4
-schemars = "0.8.10"
-sha256 = "1.1.1"
+
 
 # Daemon deps
 dotenv = {version = "0.15.0", optional = true }
 env_logger = {version = "0.10.0", optional = true }
 prost = {version = "0.11", optional = true }
-bitcoin = {version = "0.27.1", optional = true }
+bitcoin = {version = "0.29.2", optional = true }
 hex = {version = "0.4.3", optional = true }
 rust-crypto = {version = "0.2", optional = true }
-ibc-chain-registry = { version = "0.1.0", optional = true }
+ibc-chain-registry = { version = "0.2.0", optional = true }
 rayon = { version = "1.6.0", optional = true }
 tokio = { version = "1.4", features = ["full"], optional = true }
 tonic = { version = "0.8.1", optional = true }
-secp256k1 = { version = "0.20.3", default-features = false, optional = true }
+secp256k1 = { version = "0.24.2", default-features = false, optional = true }
 reqwest = { version = "0.11.9", optional = true }
-base64 = { version = "0.13.0", optional = true }
-hkd32 = { version = "0.5.0", features = [
+base64 = { version = "0.20.0", optional = true }
+hkd32 = { version = "0.7.0", features = [
     "bip39",
     "mnemonic",
     "bech32",
 ], optional = true }
-rand_core = { version = "0.5", default-features = false, optional = true }
+rand_core = { version = "0.6.4", default-features = false, optional = true }
 ed25519-dalek = { version = "1", features = ["serde"], optional = true }
 eyre = { version = "0.6", optional = true }
+# Waiting for a 0.12 release
 cosmrs = { version = "0.9.0", features = [
     "dev",
     "cosmwasm",
