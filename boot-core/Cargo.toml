[package]
name        = "boot-core"
version     = "0.10.0"
authors     = { workspace = true }
edition     = { workspace = true }
license     = { workspace = true }
repository  = { workspace = true }
description = "Scripting library for deploying and interacting with CosmWasm smart-contracts"
keywords    = ["cosmwasm", "blockchain"]
categories  = ["development-tools", "api-bindings"]
readme      = "../README.md"

exclude = [".env"]

[features]
default = ["daemon"]
# enable the optional dependencies
daemon = [
    "dep:ibc-chain-registry",
    "dep:tokio",
    "dep:tonic",
    "dep:secp256k1",
    "dep:reqwest",
    "dep:base64",
    "dep:hkd32",
    "dep:rand_core",
    "dep:ed25519-dalek",
    "dep:cosmrs",
    "dep:derive_builder",
    "dep:eyre",
    "dep:chrono",
    "dep:base16",
    "dep:ripemd",
    "dep:ring",
    "dep:hex",
    "dep:bitcoin",
    "dep:prost",
    "dep:sha256",
]

[dependencies]
# Default deps
boot-contract-derive = { version = "0.10.0" }
boot-fns-derive      = { version = "0.10.0" }
cosmwasm-std         = { workspace = true }
cw-multi-test        = { workspace = true }
anyhow               = { workspace = true }
serde                = { workspace = true }
schemars             = "0.8.10"
log        = "0.4.14"
serde_json = "1.0.79"
thiserror  = { version = "1.0.21" }

# Daemon deps
sha256  = { version = "1.1.1", optional = true }
prost   = { version = "0.11", optional = true }
bitcoin = { version = "0.30.0", optional = true }
hex     = { version = "0.4.3", optional = true }
ripemd = { version = "0.1.3", optional = true }
ibc-chain-registry = { version = "0.23.0", optional = true }
tokio = { version = "1.4", features = ["full"], optional = true }
tonic = { version = "0.8.1", optional = true, features = ["tls", "tls-roots"] }
secp256k1 = { version = "0.27.0", default-features = false, optional = true }
reqwest = { version = "0.11.9", optional = true }
base64 = { version = "0.21.0", optional = true }
hkd32 = { version = "0.7.0", features = [
    "bip39",
    "mnemonic",
    "bech32",
], optional = true }
rand_core = { version = "0.6.4", default-features = false, optional = true }
ed25519-dalek = { version = "1", features = ["serde"], optional = true }
eyre = { version = "0.6", optional = true }
cosmrs = { version = "0.12.0", features = [
    "dev",
    "cosmwasm",
    "grpc",
], optional = true }
chrono = { version = "0.4", optional = true }
base16 = { version = "0.2.1", optional = true }
derive_builder = { version = "0.12.0", optional = true }
ring = { version = "0.16.20", optional = true }

[dev-dependencies]
<<<<<<< HEAD
cw20-base = { version = "1.0" }
cw20 = { version = "1.0" }
boot-cw-plus = { path = "../boot-cw-plus" }
speculoos = "0.9.0"
=======
cw20-base    = { version = "1.0" }
cw20         = { version = "1.0" }
boot-cw-plus = { path = "../boot-cw-plus" }
>>>>>>> c2136b4f
<|MERGE_RESOLUTION|>--- conflicted
+++ resolved
@@ -82,13 +82,7 @@
 ring = { version = "0.16.20", optional = true }
 
 [dev-dependencies]
-<<<<<<< HEAD
-cw20-base = { version = "1.0" }
-cw20 = { version = "1.0" }
-boot-cw-plus = { path = "../boot-cw-plus" }
-speculoos = "0.9.0"
-=======
 cw20-base    = { version = "1.0" }
 cw20         = { version = "1.0" }
 boot-cw-plus = { path = "../boot-cw-plus" }
->>>>>>> c2136b4f
+speculoos = "0.9.0"