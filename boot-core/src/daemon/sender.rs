use super::cosmos_modules::{self, auth::BaseAccount};
use super::queriers::DaemonQuerier;
use super::queriers::Node;
use super::{error::DaemonError, state::DaemonState, tx_resp::CosmTxResponse};
use crate::daemon::core::parse_cw_coins;
use crate::keys::private::PrivateKey;
use cosmrs::{
    bank::MsgSend,
    crypto::secp256k1::SigningKey,
    proto::traits::Message,
    tendermint::chain::Id,
    tx::{self, Fee, Msg, Raw, SignDoc, SignerInfo},
    AccountId, Any, Coin,
};
use cosmwasm_std::Addr;
use secp256k1::{All, Context, Secp256k1, Signing};
use std::{convert::TryFrom, env, rc::Rc, str::FromStr};

use tonic::transport::Channel;

const GAS_LIMIT: u64 = 1_000_000;
const GAS_BUFFER: f64 = 1.2;

pub type Wallet = Rc<Sender<All>>;

pub struct Sender<C: Signing + Context> {
    pub private_key: SigningKey,
    pub secp: Secp256k1<C>,
    daemon_state: Rc<DaemonState>,
}

impl Sender<All> {
    pub fn new(daemon_state: &Rc<DaemonState>) -> Result<Sender<All>, DaemonError> {
        // NETWORK_MNEMONIC_GROUP
        let mnemonic = env::var(daemon_state.kind.mnemonic_name()).unwrap_or_else(|_| {
            panic!(
                "Wallet mnemonic environment variable {} not set.",
                daemon_state.kind.mnemonic_name()
            )
        });

        Self::from_mnemonic(daemon_state, &mnemonic)
    }

    /// Construct a new Sender from a mnemonic
    pub fn from_mnemonic(
        daemon_state: &Rc<DaemonState>,
        mnemonic: &str,
    ) -> Result<Sender<All>, DaemonError> {
        let secp = Secp256k1::new();
        let p_key: PrivateKey =
            PrivateKey::from_words(&secp, &mnemonic, 0, 0, daemon_state.chain.coin_type)?;

        let cosmos_private_key = SigningKey::from_bytes(&p_key.raw_key()).unwrap();
        let sender = Sender {
            daemon_state: daemon_state.clone(),
            private_key: cosmos_private_key,
            secp,
        };
        log::info!(
            "Interacting with {} using address: {}",
            daemon_state.chain_id,
            sender.pub_addr_str()?
        );
        Ok(sender)
    }

    pub fn channel(&self) -> Channel {
        self.daemon_state.grpc_channel.clone()
    }

    pub(crate) fn pub_addr(&self) -> Result<AccountId, DaemonError> {
        Ok(self
            .private_key
            .public_key()
            .account_id(&self.daemon_state.chain.pub_address_prefix)?)
    }

    pub fn address(&self) -> Result<Addr, DaemonError> {
        Ok(Addr::unchecked(
            self.private_key
                .public_key()
                .account_id(&self.daemon_state.chain.pub_address_prefix)?
                .to_string(),
        ))
    }

    pub fn pub_addr_str(&self) -> Result<String, DaemonError> {
        Ok(self
            .private_key
            .public_key()
            .account_id(&self.daemon_state.chain.pub_address_prefix)?
            .to_string())
    }

    pub async fn bank_send(
        &self,
        recipient: &str,
        coins: Vec<cosmwasm_std::Coin>,
    ) -> Result<CosmTxResponse, DaemonError> {
        let msg_send = MsgSend {
            from_address: self.pub_addr()?,
            to_address: AccountId::from_str(recipient)?,
            amount: parse_cw_coins(&coins)?,
        };

        self.commit_tx(vec![msg_send], Some("sending tokens")).await
    }

    pub(crate) fn build_tx_body<T: Msg>(
        &self,
        msgs: Vec<T>,
        memo: Option<&str>,
        timeout: u64,
    ) -> tx::Body {
        let msgs = msgs
            .into_iter()
            .map(Msg::into_any)
            .collect::<Result<Vec<Any>, _>>()
            .unwrap();

        tx::Body::new(msgs, memo.unwrap_or_default(), timeout as u32)
    }

    pub(crate) fn build_fee(&self, amount: impl Into<u128>, gas_limit: Option<u64>) -> Fee {
        let amount = Coin {
            amount: amount.into(),
            denom: self.daemon_state.gas_denom.to_owned(),
        };

        let gas = gas_limit.unwrap_or(GAS_LIMIT);

        Fee::from_amount_and_gas(amount, gas)
    }

    pub async fn calculate_gas(
        &self,
        tx_body: &tx::Body,
        sequence: u64,
        account_number: u64,
    ) -> Result<u64, DaemonError> {
        let fee = self.build_fee(0u8, None);

        let auth_info =
            SignerInfo::single_direct(Some(self.private_key.public_key()), sequence).auth_info(fee);

        let sign_doc = SignDoc::new(
            tx_body,
            &auth_info,
            &Id::try_from(self.daemon_state.chain_id.clone())?,
            account_number,
        )?;

        let tx_raw = sign_doc.sign(&self.private_key)?;

        Node::new(self.channel())
            .simulate_tx(tx_raw.to_bytes()?)
            .await
    }

    pub async fn commit_tx<T: Msg>(
        &self,
        msgs: Vec<T>,
        memo: Option<&str>,
    ) -> Result<CosmTxResponse, DaemonError> {
        let timeout_height = Node::new(self.channel()).block_height().await? + 10u64;

        let BaseAccount {
            account_number,
            sequence,
            ..
        } = self.base_account().await?;

        let tx_body = self.build_tx_body(msgs, memo, timeout_height);

        let sim_gas_used = self
            .calculate_gas(&tx_body, sequence, account_number)
            .await?;

        log::debug!("Simulated gas needed {:?}", sim_gas_used);

        let gas_expected = sim_gas_used as f64 * GAS_BUFFER;
        let amount_to_pay = gas_expected * (self.daemon_state.gas_price + 0.00001);

        log::debug!("Calculated gas needed: {:?}", amount_to_pay);

        let fee = self.build_fee(amount_to_pay as u128, Some(gas_expected as u64));

        let auth_info =
            SignerInfo::single_direct(Some(self.private_key.public_key()), sequence).auth_info(fee);

        let sign_doc = SignDoc::new(
            &tx_body,
            &auth_info,
            &Id::try_from(self.daemon_state.chain_id.clone())?,
            account_number,
        )?;

        let tx_raw = sign_doc.sign(&self.private_key)?;

        self.broadcast(tx_raw).await
    }

    // TODO: this does not work for injective because it's eth account
    pub async fn base_account(&self) -> Result<BaseAccount, DaemonError> {
        let addr = self.pub_addr().unwrap().to_string();

        let mut client = cosmos_modules::auth::query_client::QueryClient::new(self.channel());

        let resp = client
            .account(cosmos_modules::auth::QueryAccountRequest { address: addr })
            .await?
            .into_inner();

        log::debug!("base account query response: {:?}", resp);

        let account = resp.account.unwrap().value;

        let acc = if let Ok(acc) = BaseAccount::decode(account.as_ref()) {
            acc
        } else {
            // try vesting account, (used by Terra2)
            use cosmos_modules::vesting::PeriodicVestingAccount;

            let acc = PeriodicVestingAccount::decode(account.as_ref()).map_err(|_| {
                DaemonError::StdErr("Unknown account type returned from QueryAccountRequest".into())
            })?;

            acc.base_vesting_account.unwrap().base_account.unwrap()
        };

        Ok(acc)
    }

    async fn broadcast(&self, tx: Raw) -> Result<CosmTxResponse, DaemonError> {
        let mut client = cosmos_modules::tx::service_client::ServiceClient::new(self.channel());
        let commit = client
            .broadcast_tx(cosmos_modules::tx::BroadcastTxRequest {
                tx_bytes: tx.to_bytes()?,
                mode: cosmos_modules::tx::BroadcastMode::Sync.into(),
            })
            .await?;

        log::debug!("{:?}", commit);

<<<<<<< HEAD
        DaemonQuerier::find_tx_by_hash(self.channel(), commit.into_inner().tx_response.unwrap().txhash).await
=======
        Node::new(self.channel())
            .find_tx_by_hash(commit.into_inner().tx_response.unwrap().txhash)
            .await
>>>>>>> cb8ec266
    }
}<|MERGE_RESOLUTION|>--- conflicted
+++ resolved
@@ -243,12 +243,8 @@
 
         log::debug!("{:?}", commit);
 
-<<<<<<< HEAD
-        DaemonQuerier::find_tx_by_hash(self.channel(), commit.into_inner().tx_response.unwrap().txhash).await
-=======
         Node::new(self.channel())
             .find_tx_by_hash(commit.into_inner().tx_response.unwrap().txhash)
             .await
->>>>>>> cb8ec266
     }
 }