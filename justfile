docs:
  cd docs && mdbook serve --open --port 5000

<<<<<<< HEAD
watch: 
  cargo watch -x lcheck
=======
test:
  cargo test
>>>>>>> cb8ec266
<|MERGE_RESOLUTION|>--- conflicted
+++ resolved
@@ -1,10 +1,8 @@
 docs:
   cd docs && mdbook serve --open --port 5000
 
-<<<<<<< HEAD
 watch: 
   cargo watch -x lcheck
-=======
+  
 test:
-  cargo test
->>>>>>> cb8ec266
+  cargo test